--- conflicted
+++ resolved
@@ -24,7 +24,14 @@
 ```
 In order to reset Tendermint's state before rerunning it, make sure you run `make reset`
 
-<<<<<<< HEAD
+### Send an execution
+
+To send executions to the sequencer you need to have a compiled Cairo program (*.json files in the repo). Then you can send them like so:
+
+```bash
+cargo run --release programs/fibonacci.json main
+```
+
 ### Benchmark
 
 You can run a benchmark
@@ -45,15 +52,6 @@
 ```
 
 Note that this is the time for all transactions to return (ie; validation that they have entered the mempool), but no assumptions can be made in terms of transaction finality.
-
-=======
-To send executions to the sequencer you need to have a compiled Cairo program (*.json files in the repo). Then you can send them like so:
-
-```bash
-cargo run --release programs/fibonacci.json main
-```
-
->>>>>>> 11209d72
 ## Reference links
 * [Starknet sequencer](https://www.starknet.io/de/posts/engineering/starknets-new-sequencer#:~:text=What%20does%20the%20sequencer%20do%3F)
 * [Papyrus Starknet full node](https://medium.com/starkware/papyrus-an-open-source-starknet-full-node-396f7cd90202)
