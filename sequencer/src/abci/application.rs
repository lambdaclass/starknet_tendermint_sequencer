use std::{
    sync::{Arc, Mutex},
    time::Instant,
};

use felt::Felt;
use lib::{Transaction, TransactionType};
use once_cell::sync::Lazy;
use sha2::{Digest, Sha256};
use starknet_rs::{
    business_logic::state::state_api::StateReader,
    utils::{felt_to_hash, Address},
};

use starknet_rs::{
    core::transaction_hash::starknet_transaction_hash::calculate_deploy_transaction_hash,
    hash_utils::calculate_contract_address, services::api::contract_class::ContractClass,
    testing::starknet_state::StarknetState,
};

use num_traits::Num;
use num_traits::Zero;
use tendermint_abci::Application;
<<<<<<< HEAD
use tendermint_proto::abci;
=======
use tendermint_proto::abci::{
    self, response_process_proposal, RequestPrepareProposal, RequestProcessProposal,
    ResponsePrepareProposal, ResponseProcessProposal,
};

>>>>>>> 9ad8d1c3
use tracing::{debug, info};

/// An Tendermint ABCI application that works with a Cairo backend.
/// This struct implements the ABCI application hooks, forwarding commands through
/// a channel for the parts that require knowledge of the application state and the Cairo details.
/// For reference see https://docs.tendermint.com/v0.34/introduction/what-is-tendermint.html#abci-overview
#[derive(Debug, Clone)]
pub struct StarknetApp {
    hasher: Arc<Mutex<Sha256>>,
    starknet_state: Arc<Mutex<StarknetState>>,
}

// because we don't get a `&mut self` in the ABCI API, we opt to have a mod-level variable
// and because beginblock, endblock and deliver_tx all happen in the same thread, this is safe to do
// an alternative would be Arc<Mutex<>>, but we want to avoid extra-overhead of locks for the benchmark's sake
static mut TRANSACTIONS: usize = 0;
static mut TIMER: Lazy<Instant> = Lazy::new(Instant::now);

impl Application for StarknetApp {
    /// This hook is called once upon genesis. It's used to load a default set of records which
    /// make the initial distribution of credits in the system.
    fn init_chain(&self, _request: abci::RequestInitChain) -> abci::ResponseInitChain {
        info!("Loading genesis");

        Default::default()
    }

    /// This hook provides information about the ABCI application.
    fn info(&self, request: abci::RequestInfo) -> abci::ResponseInfo {
        debug!(
            "Got info request. Tendermint version: {}; Block version: {}; P2P version: {}",
            request.version, request.block_version, request.p2p_version
        );

        abci::ResponseInfo {
            data: "cairo-app".to_string(),
            version: "0.1.0".to_string(),
            app_version: 1,
            last_block_height: HeightFile::read_or_create(),

            // using a fixed hash, see the commit() hook
            last_block_app_hash: vec![].into(),
        }
    }

    /// This hook is to query the application for data at the current or past height.
    fn query(&self, _request: abci::RequestQuery) -> abci::ResponseQuery {
        let query_result = Err("Query hook needs implementation");

        match query_result {
            Ok(value) => abci::ResponseQuery {
                value,
                ..Default::default()
            },
            Err(e) => abci::ResponseQuery {
                code: 1,
                log: format!("Error running query: {e}"),
                info: format!("Error running query: {e}"),
                ..Default::default()
            },
        }
    }

    /// This ABCI hook validates an incoming transaction before inserting it in the
    /// mempool and relaying it to other nodes.
    fn check_tx(&self, request: abci::RequestCheckTx) -> abci::ResponseCheckTx {
        let tx: Transaction = bincode::deserialize(&request.tx).unwrap();

        match tx.transaction_type {
            TransactionType::Declare { program: _ } => info!("Received declare transaction"),
            TransactionType::DeployAccount { .. } => info!("Received deploy transaction"),
            TransactionType::Invoke => todo!(),
        }

        abci::ResponseCheckTx {
            ..Default::default()
        }
    }

    /// This hook is called before the app starts processing transactions on a block.
    /// Used to store current proposer and the previous block's voters to assign fees and coinbase
    /// credits when the block is committed.
    fn begin_block(&self, _request: abci::RequestBeginBlock) -> abci::ResponseBeginBlock {
        // because begin_block, [deliver_tx] and end_block/commit are on the same thread, this is safe to do (see declaration of statics)
        unsafe {
            info!(
                "{} ms passed between begin_block() calls. {} transactions, {} tps",
                (*TIMER).elapsed().as_millis(),
                TRANSACTIONS,
                (TRANSACTIONS * 1000) as f32 / ((*TIMER).elapsed().as_millis() as f32)
            );
            TRANSACTIONS = 0;

            *TIMER = Instant::now();
        }

        Default::default()
    }

    /// This ABCI hook validates a transaction and applies it to the application state,
    /// for example storing the program verifying keys upon a valid deployment.
    /// Here is also where transactions are indexed for querying the blockchain.
    fn deliver_tx(&self, request: abci::RequestDeliverTx) -> abci::ResponseDeliverTx {
        let tx: Transaction = bincode::deserialize(&request.tx).unwrap();

        // Validation consists of getting the hash and checking whether it is equal
        // to the tx id. The hash executes the program and hashes the trace.

        let tx_hash = tx
            .transaction_type
            .compute_and_hash()
            .map(|x| x == tx.transaction_hash);

        // because begin_block, [deliver_tx] and end_block/commit are on the same thread, this is safe to do (see declaration of statics)
        unsafe {
            TRANSACTIONS += 1;
        }

        match tx_hash {
            Ok(true) => {
                let _ = self
                    .hasher
                    .lock()
                    .map(|mut hash| hash.update(tx.transaction_hash.clone()));

                // prepare this transaction to be queried by app.tx_id
                let index_event = abci::Event {
                    r#type: "app".to_string(),
                    attributes: vec![abci::EventAttribute {
                        key: "tx_id".to_string(),
                        value: tx.transaction_hash.to_string(),
                        index: true,
                    }],
                };
                let events = vec![index_event];

                match tx.transaction_type {
                    TransactionType::Declare { program } => {
                        let contract_class = ContractClass::try_from(program)
                            .expect("Could not load contract from payload");

                        self.starknet_state
                            .lock()
                            .map(|mut state| state.declare(contract_class).unwrap())
                            .unwrap();
                        // TODO: Should we send an event about this?
                    }
                    TransactionType::DeployAccount {
                        class_hash,
                        salt,
                        inputs,
                    } => {
                        let constructor_calldata = match &inputs {
                            Some(vec) => vec.iter().map(|&n| n.into()).collect(),
                            None => Vec::new(),
                        };
                        let address = calculate_contract_address(
                            &Address(salt.into()),
                            &felt::Felt::from_str_radix(&class_hash[2..], 16).unwrap(), // TODO: Handle these errors better
                            &constructor_calldata,
                            Address(0.into()),
                        )
                        .unwrap();

                        let _ = self.starknet_state.lock().map(|mut state| {
                            let class = state
                                .state
                                .get_contract_class(&felt_to_hash(&address.clone()))
                                .unwrap();
                            state.deploy(class, constructor_calldata.clone(), Address(salt.into()))
                        });

                        let tx_hash = calculate_deploy_transaction_hash(
                            0, // TODO: How are versions handled?
                            &Address(address.clone()),
                            &constructor_calldata,
                            Felt::zero(),
                        )
                        .unwrap();

                        info!(
                            "Deployed tx_id {}, Address: {}, tx_hash: {}",
                            tx.id, address, tx_hash
                        );
                    }
                    TransactionType::Invoke => todo!(),
                }

                abci::ResponseDeliverTx {
                    events,
                    data: tx.transaction_hash.into(),
                    ..Default::default()
                }
            }
            Ok(false) => abci::ResponseDeliverTx {
                code: 1,
                log: "Error delivering transaction. Integrity check failed.".to_string(),
                info: "Error delivering transaction. Integrity check failed.".to_string(),
                ..Default::default()
            },
            Err(e) => abci::ResponseDeliverTx {
                code: 1,
                log: format!("Error delivering transaction: {e}"),
                info: format!("Error delivering transaction: {e}"),
                ..Default::default()
            },
        }
    }

    /// Applies validator set updates based on staking transactions included in the block.
    /// For details about validator set update semantics see:
    /// https://github.com/tendermint/tendermint/blob/v0.34.x/spec/abci/apps.md#endblock
    fn end_block(&self, _request: abci::RequestEndBlock) -> abci::ResponseEndBlock {
        // because begin_block, [deliver_tx] and end_block/commit are on the same thread, this is safe to do (see declaration of statics)
        unsafe {
            info!(
                "Committing block with {} transactions in {} ms. TPS: {}",
                TRANSACTIONS,
                (*TIMER).elapsed().as_millis(),
                (TRANSACTIONS * 1000) as f32 / ((*TIMER).elapsed().as_millis() as f32)
            );
        }
        abci::ResponseEndBlock {
            ..Default::default()
        }
    }

    /// This hook commits is called when the block is comitted (after deliver_tx has been called for each transaction).
    /// Changes to application should take effect here. Tendermint guarantees that no transaction is processed while this
    /// hook is running.
    /// The result includes a hash of the application state which will be included in the block header.
    /// This hash should be deterministic, different app state hashes will produce blockchain forks.
    /// New credits records are created to assign validator rewards.
    fn commit(&self) -> abci::ResponseCommit {
        // the app hash is intended to capture the state of the application that's not contained directly
        // in the blockchain transactions (as tendermint already accounts for that with other hashes).
        // https://github.com/tendermint/tendermint/issues/1179
        // https://github.com/tendermint/tendermint/blob/v0.34.x/spec/abci/apps.md#query-proofs

        let app_hash = self
            .hasher
            .lock()
            .map(|hasher| hasher.clone().finalize().as_slice().to_vec());

        let height = HeightFile::increment();

        info!("Committing height {}", height,);

        match app_hash {
            Ok(hash) => abci::ResponseCommit {
                data: hash.into(),
                retain_height: 0,
            },
            // error should be handled here
            _ => abci::ResponseCommit {
                data: vec![].into(),
                retain_height: 0,
            },
        }
    }

    /// A stage where the application can modify the list of transactions
    /// in the preliminary proposal.
    ///
    /// The default implementation implements the required behavior in a
    /// very naive way, removing transactions off the end of the list
    /// until the limit on the total size of the transaction is met as
    /// specified in the `max_tx_bytes` field of the request, or there are
    /// no more transactions. It's up to the application to implement
    /// more elaborate removal strategies.
    ///
    /// This method is introduced in ABCI++.
    fn prepare_proposal(&self, request: RequestPrepareProposal) -> ResponsePrepareProposal {
        // Per the ABCI++ spec: if the size of RequestPrepareProposal.txs is
        // greater than RequestPrepareProposal.max_tx_bytes, the Application
        // MUST remove transactions to ensure that the
        // RequestPrepareProposal.max_tx_bytes limit is respected by those
        // transactions returned in ResponsePrepareProposal.txs.
        let RequestPrepareProposal {
            mut txs,
            max_tx_bytes,
            ..
        } = request;
        let max_tx_bytes: usize = max_tx_bytes.try_into().unwrap_or(0);
        let mut total_tx_bytes: usize = txs
            .iter()
            .map(|tx| tx.len())
            .fold(0, |acc, len| acc.saturating_add(len));
        while total_tx_bytes > max_tx_bytes {
            if let Some(tx) = txs.pop() {
                total_tx_bytes = total_tx_bytes.saturating_sub(tx.len());
            } else {
                break;
            }
        }
        ResponsePrepareProposal { txs }
    }

    /// A stage where the application can accept or reject the proposed block.
    ///
    /// The default implementation returns the status value of `ACCEPT`.
    ///
    /// This method is introduced in ABCI++.
    fn process_proposal(&self, _request: RequestProcessProposal) -> ResponseProcessProposal {
        ResponseProcessProposal {
            status: response_process_proposal::ProposalStatus::Accept as i32,
        }
    }
}

impl StarknetApp {
    /// Constructor.
    pub fn new() -> Self {
        let new_state = Self {
            hasher: Arc::new(Mutex::new(Sha256::new())),
            starknet_state: Arc::new(Mutex::new(StarknetState::new(None))),
        };
        let height_file = HeightFile::read_or_create();

        info!(
            "Starting with Starknet State: {:?}. Height file has value: {}",
            new_state.starknet_state, height_file
        );
        new_state
    }
}

/// Local file used to track the last block height seen by the abci application.
struct HeightFile;

impl HeightFile {
    const PATH: &str = "abci.height";

    fn read_or_create() -> i64 {
        // if height file is missing or unreadable, create a new one from zero height
        if let Ok(bytes) = std::fs::read(Self::PATH) {
            // if contents are not readable, crash intentionally
            bincode::deserialize(&bytes).expect("Contents of height file are not readable")
        } else {
            std::fs::write(Self::PATH, bincode::serialize(&0i64).unwrap()).unwrap();
            0i64
        }
    }

    fn increment() -> i64 {
        // if the file is missing or contents are unexpected, we crash intentionally;
        let mut height: i64 = bincode::deserialize(&std::fs::read(Self::PATH).unwrap()).unwrap();
        height += 1;
        std::fs::write(Self::PATH, bincode::serialize(&height).unwrap()).unwrap();
        height
    }
}

// just covering a few special cases here. lower level test are done in record store and program store, higher level in integration tests.
#[cfg(test)]
mod tests {
    fn _test_hook() {}
}<|MERGE_RESOLUTION|>--- conflicted
+++ resolved
@@ -21,15 +21,10 @@
 use num_traits::Num;
 use num_traits::Zero;
 use tendermint_abci::Application;
-<<<<<<< HEAD
-use tendermint_proto::abci;
-=======
 use tendermint_proto::abci::{
     self, response_process_proposal, RequestPrepareProposal, RequestProcessProposal,
     ResponsePrepareProposal, ResponseProcessProposal,
 };
-
->>>>>>> 9ad8d1c3
 use tracing::{debug, info};
 
 /// An Tendermint ABCI application that works with a Cairo backend.
