--- conflicted
+++ resolved
@@ -57,7 +57,6 @@
                 // This function requires cairo_programs/contracts.json to exist as it uses that cairo program to compute the hash
                 let contract_hash = starknet_rs::core::contract_address::starknet_contract_address::compute_class_hash(&contract_class).unwrap();
                 Ok(hex::encode(contract_hash.to_bytes_be()))
-<<<<<<< HEAD
             },
             TransactionType::DeployAccount {        
                 class_hash,
@@ -78,10 +77,6 @@
 
                 Ok(hex::encode(address.to_bytes_be()))
             },
-=======
-            }
-            TransactionType::Deploy => todo!(),
->>>>>>> 10f440ad
             TransactionType::Invoke => todo!(),
         }
     }
