use anyhow::{anyhow, bail, Result};
use clap::Parser;
use lib::{Transaction, TransactionType};
use std::fs;
use std::path::PathBuf;
use std::str;
use tendermint_rpc::{Client, HttpClient};
use tracing::debug;
use tracing_subscriber::util::SubscriberInitExt;
use tracing_subscriber::EnvFilter;

const LOCAL_SEQUENCER_URL: &str = "http://127.0.0.1:26657";

#[derive(Debug, Parser)]
#[clap()]
pub struct Cli {
    /// Specify a subcommand.
    #[clap()]
    pub path: PathBuf,

    /// Function name from the compiled Cairo program.
    #[clap()]
    pub function_name: String,

    /// Output log lines to stdout based on the desired log level (RUST_LOG env var).
    #[clap(short, long, global = false, default_value_t = false)]
    pub verbose: bool,

    /// Just run the program and return the transaction in the stdio
    #[clap(short, long, global = false, default_value_t = false)]
    pub no_broadcast: bool,

    /// tendermint node url
    #[clap(short, long, env = "SEQUENCER_URL", default_value = LOCAL_SEQUENCER_URL)]
    pub url: String,
}

#[tokio::main()]
async fn main() {
    let cli = Cli::parse();

    if cli.verbose {
        tracing_subscriber::fmt()
            // Use a more compact, abbreviated log format
            .compact()
            .with_env_filter(EnvFilter::from_default_env())
            // Build and init the subscriber
            .finish()
            .init();
    }

<<<<<<< HEAD
    let (exit_code, output) =
        match run(&cli.path, &cli.function_name, &cli.url).await {
            Ok(output) => (0, output),
            Err(err) => (1, format!("error: {err}")),
        };
=======
    let (exit_code, output) = match run(
        &cli.path,
        &cli.function_name,
        &cli.url,
        cli.enable_trace,
        cli.no_broadcast,
    )
    .await
    {
        Ok(output) => (0, output),
        Err(err) => (1, format!("error: {err}")),
    };
>>>>>>> 904d8740

    println!("{output:#}");
    std::process::exit(exit_code);
}

async fn run(
    path: &PathBuf,
    function_name: &str,
    sequencer_url: &str,
<<<<<<< HEAD
=======
    enable_trace: bool,
    no_broadcast: bool,
>>>>>>> 904d8740
) -> Result<String> {
    let program = fs::read_to_string(path)?;

    let transaction_type = TransactionType::FunctionExecution {
        program,
        function: function_name.to_owned(),
        program_name: path
            .file_name()
            .expect("Error getting file name")
            .to_string_lossy()
            .to_string(),
    };
    let transaction = Transaction::with_type(transaction_type)?;

    let transaction_serialized = bincode::serialize(&transaction).unwrap();

    if no_broadcast {
        Ok(str::from_utf8(&transaction_serialized).unwrap().to_string())
    } else {
        match broadcast(transaction_serialized, sequencer_url).await {
            Ok(_) => Ok(format!(
                "Sent transaction (ID {}) succesfully. Hash: {}",
                transaction.id, transaction.transaction_hash
            )),
            Err(e) => Err(anyhow!("Error sending out transaction: {}", e)),
        }
    }
}

pub async fn broadcast(transaction: Vec<u8>, url: &str) -> Result<()> {
    let client = HttpClient::new(url).unwrap();

    let tx: tendermint::abci::Transaction = transaction.into();
    let response = client.broadcast_tx_sync(tx).await?;

    debug!("Response from CheckTx: {:?}", response);
    match response.code {
        tendermint::abci::Code::Ok => Ok(()),
        tendermint::abci::Code::Err(code) => {
            bail!("Error executing transaction {}: {}", code, response.log)
        }
    }
}<|MERGE_RESOLUTION|>--- conflicted
+++ resolved
@@ -49,18 +49,10 @@
             .init();
     }
 
-<<<<<<< HEAD
-    let (exit_code, output) =
-        match run(&cli.path, &cli.function_name, &cli.url).await {
-            Ok(output) => (0, output),
-            Err(err) => (1, format!("error: {err}")),
-        };
-=======
     let (exit_code, output) = match run(
         &cli.path,
         &cli.function_name,
         &cli.url,
-        cli.enable_trace,
         cli.no_broadcast,
     )
     .await
@@ -68,7 +60,6 @@
         Ok(output) => (0, output),
         Err(err) => (1, format!("error: {err}")),
     };
->>>>>>> 904d8740
 
     println!("{output:#}");
     std::process::exit(exit_code);
@@ -78,11 +69,7 @@
     path: &PathBuf,
     function_name: &str,
     sequencer_url: &str,
-<<<<<<< HEAD
-=======
-    enable_trace: bool,
     no_broadcast: bool,
->>>>>>> 904d8740
 ) -> Result<String> {
     let program = fs::read_to_string(path)?;
 
