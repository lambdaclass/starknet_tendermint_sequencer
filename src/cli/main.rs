--- conflicted
+++ resolved
@@ -53,33 +53,23 @@
             .init();
     }
 
-<<<<<<< HEAD
-    let (exit_code, output) = match run(&cli.path, &cli.function_name, &cli.url, cli.no_broadcast).await {
-        Ok(output) => (0, output),
-        Err(err) => (1, format!("error: {err}")),
-    };
-=======
-    let (exit_code, output) =
-        match run(&cli.path, &cli.function_name, &cli.url, cli.enable_trace).await {
+    let (exit_code, output) = 
+        match run(&cli.path, &cli.function_name, &cli.url, cli.enable_trace, cli.no_broadcast).await {
             Ok(output) => (0, output),
             Err(err) => (1, format!("error: {err}")),
         };
->>>>>>> a82ea633
 
     println!("{output:#}");
     std::process::exit(exit_code);
 }
 
-<<<<<<< HEAD
-async fn run(path: &PathBuf, function_name: &str, sequencer_url: &str, no_broadcast: bool) -> Result<String> {
-=======
 async fn run(
     path: &PathBuf,
     function_name: &str,
     sequencer_url: &str,
     enable_trace: bool,
+    no_broadcast: bool,
 ) -> Result<String> {
->>>>>>> a82ea633
     let program = fs::read_to_string(path)?;
 
     let transaction_type = TransactionType::FunctionExecution {
@@ -96,7 +86,6 @@
 
     let transaction_serialized = bincode::serialize(&transaction).unwrap();
 
-<<<<<<< HEAD
     if no_broadcast {
         Ok(str::from_utf8(&transaction_serialized).unwrap().to_string())
     } else {
@@ -108,14 +97,6 @@
             )),
             Err(e) => Err(anyhow!("Error sending out transaction: {}", e)),
         }
-=======
-    match broadcast(transaction_serialized, sequencer_url).await {
-        Ok(_) => Ok(format!(
-            "Sent transaction (ID {}) succesfully. Hash: {}",
-            transaction.id, transaction.transaction_hash
-        )),
-        Err(e) => Err(anyhow!("Error sending out transaction: {}", e)),
->>>>>>> a82ea633
     }
 }
 
